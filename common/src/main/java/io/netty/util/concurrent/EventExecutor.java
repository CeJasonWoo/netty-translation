--- conflicted
+++ resolved
@@ -69,7 +69,6 @@
      * 但是出现多个线程执行该代码块时：
      * 1. 所有的非EventLoop线程的操作会进入同一个队列，因此所有的非EventLoop线程之间的操作是有序的！
      * 2. 但是EventLoop线程是直接执行的，并没有进入队列，它是插队执行的。
-<<<<<<< HEAD
      * 它有时候是无害的，有时候则可能有害的，对于有时序要求的操作，一定要慎重！
      *
      * <h3>inEventLoop的得与失</h3>
@@ -77,13 +76,10 @@
      * 2. 该方法可以有效减少提交的任务数，可以提高性能。
      * 3. 该方法可能导致时序问题(风险很高)。
      *
-=======
-     * 它有时候是无害的，有时候则可能有害的，因此需要慎重使用！
-     * <p>
      * 这里我要批评下这个方法放的位置，这个方法放在{@link EventExecutor}接口下，带来的混乱甚至超过好处，它更适合定义在{@code EventLoop}下。
      * 即使按照{@link io.netty.util.ReferenceCountUtil}类中使用 instanceOf 和 inEventLoop判断，都会更好点。
+     * 
      * <p>
->>>>>>> a2ba7b6b
      * Calls {@link #inEventLoop(Thread)} with {@link Thread#currentThread()} as argument
      */
     boolean inEventLoop();
